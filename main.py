--- conflicted
+++ resolved
@@ -114,11 +114,7 @@
     dataset = SADataset(data)
     dataloader = DataLoader(dataset, batch_size=4, shuffle=True, drop_last=True)
 
-<<<<<<< HEAD
-    #encoder = pretrain_encoder(encoder, dataloader, device)
-=======
     encoder = pretrain_encoder(encoder, dataloader, device)
->>>>>>> 6da35960
 
     optimizer = os.getenv('OPTIMIZER', 'sgd')
     if optimizer.lower() == 'adam':
